use std::{
    env,
    error::Error,
    path::Path,
    process::{exit, Command},
    str,
};

const LLVM_MAJOR_VERSION: usize = if cfg!(feature = "llvm16-0") {
    16
} else if cfg!(feature = "llvm17-0") {
    17
} else {
    18
};

fn main() {
    if let Err(error) = run() {
        eprintln!("{}", error);
        exit(1);
    }
}

fn run() -> Result<(), Box<dyn Error>> {
    let version = llvm_config("--version")?;

    if !version.starts_with(&format!("{}.", LLVM_MAJOR_VERSION)) {
        return Err(format!(
            "failed to find correct version ({}.x.x) of llvm-config (found {})",
            LLVM_MAJOR_VERSION, version
        )
        .into());
    }

    println!("cargo:rerun-if-changed=wrapper.h");
    println!("cargo:rerun-if-changed=cc");
    println!("cargo:rustc-link-search={}", llvm_config("--libdir")?);

    for name in llvm_config("--libnames")?.trim().split(' ') {
        println!("cargo:rustc-link-lib={}", parse_library_name(name)?);
    }

    for flag in llvm_config("--system-libs")?.trim().split(' ') {
        let flag = flag.trim_start_matches("-l");

        if flag.starts_with('/') {
            // llvm-config returns absolute paths for dynamically linked libraries.
            let path = Path::new(flag);

            println!(
                "cargo:rustc-link-search={}",
                path.parent().unwrap().display()
            );
            println!(
                "cargo:rustc-link-lib={}",
                parse_library_name(path.file_name().unwrap().to_str().unwrap())?
            );
        } else {
            println!("cargo:rustc-link-lib={}", flag);
        }
    }

    if let Some(name) = get_system_libcpp() {
        println!("cargo:rustc-link-lib={}", name);
    }

<<<<<<< HEAD
    env::set_var("CXXFLAGS", llvm_config("--cxxflags")?);
    env::set_var("CFLAGS", llvm_config("--cflags")?);
=======
    //std::env::set_var("CXXFLAGS", llvm_config("--cxxflags")?);
    //std::env::set_var("CFLAGS", llvm_config("--cflags")?);
>>>>>>> 0c81fc77
    println!("cargo:rustc-link-search={}", &env::var("OUT_DIR")?);

    cc::Build::new()
        .files(
            std::fs::read_dir("cc/lib")?
                .filter(|r| r.is_ok())
                .map(|r| r.unwrap().path())
                .filter(|r| r.is_file() && r.extension().unwrap() == "cpp"),
        )
        .cpp(true)
        .include("cc/include")
        .include(llvm_config("--includedir")?)
        .flag(&llvm_config("--cxxflags")?)
        .flag("-Wno-unused-parameter")
        .std("c++17")
        .compile("CTableGen");

    println!("cargo:rustc-link-lib=static=CTableGen");

    bindgen::builder()
        .header("wrapper.h")
        .clang_arg("-Icc/include")
        .clang_arg(format!("-I{}", llvm_config("--includedir")?))
        .default_enum_style(bindgen::EnumVariation::ModuleConsts)
        .parse_callbacks(Box::new(bindgen::CargoCallbacks::new()))
        .generate()
        .unwrap()
        .write_to_file(Path::new(&env::var("OUT_DIR")?).join("bindings.rs"))?;

    Ok(())
}

fn get_system_libcpp() -> Option<&'static str> {
    if cfg!(target_env = "msvc") {
        None
    } else if cfg!(target_os = "macos") {
        Some("c++")
    } else {
        Some("stdc++")
    }
}

fn llvm_config(argument: &str) -> Result<String, Box<dyn Error>> {
    let prefix = env::var(format!("TABLEGEN_{}0_PREFIX", LLVM_MAJOR_VERSION))
        .map(|path| Path::new(&path).join("bin"))
        .unwrap_or_default();
    let call = format!(
        "{} --link-static {}",
        prefix.join("llvm-config").display(),
        argument
    );

    Ok(str::from_utf8(
        &if cfg!(target_os = "windows") {
            Command::new("cmd").args(["/C", &call]).output()?
        } else {
            Command::new("sh").arg("-c").arg(&call).output()?
        }
        .stdout,
    )?
    .trim()
    .to_string())
}

fn parse_library_name(name: &str) -> Result<&str, String> {
    name.strip_prefix("lib")
        .and_then(|name| name.split('.').next())
        .ok_or_else(|| format!("failed to parse library name: {}", name))
}<|MERGE_RESOLUTION|>--- conflicted
+++ resolved
@@ -64,13 +64,6 @@
         println!("cargo:rustc-link-lib={}", name);
     }
 
-<<<<<<< HEAD
-    env::set_var("CXXFLAGS", llvm_config("--cxxflags")?);
-    env::set_var("CFLAGS", llvm_config("--cflags")?);
-=======
-    //std::env::set_var("CXXFLAGS", llvm_config("--cxxflags")?);
-    //std::env::set_var("CFLAGS", llvm_config("--cflags")?);
->>>>>>> 0c81fc77
     println!("cargo:rustc-link-search={}", &env::var("OUT_DIR")?);
 
     cc::Build::new()
